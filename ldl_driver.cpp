#include "source/solver.h"

#include <iostream>
#include <cassert>
#include <cstring>
#include "gflags.h"

DEFINE_string(filename, "", "The filename of the matrix to be factored"
		"(in matrix-market format).");

DEFINE_double(fill, 3.0, "A parameter to control memory usage. Each column is guaranteed"
		"to have fewer than fill*nnz(A) elements.");

DEFINE_double(tol, 0.001, "A parameter to control agressiveness of dropping. In each column k,"
		"elements less than tol*||L(k+1:n,k)|| (1-norm) are dropped.");

DEFINE_double(pp_tol, 1.0, "A parameter to aggressiveness of Bunch-Kaufman pivoting (BKP). "
		"When pp_tol >= 1, full BKP is used. When pp_tol is 0, BKP is faster"
		"but chooses poorer pivots. Values between 0 and 1 varies the aggressiveness of"
		"BKP in a continuous manner.");

DEFINE_string(pivot, "rook", "Determines what kind of pivoting algorithm will be used"
		" during the factorization. Choices are 'rook' and 'bunch'. The default is 'rook'.");

DEFINE_string(reordering, "amd", "Determines what sort of preordering will be used"
<<<<<<< HEAD
								 " on the matrix. Choices are 'amd', 'rcm', 'mc64', and 'none'. MC64 will only work if it is installed.");
								 
DEFINE_string(equil, "bunch", "Decides if the matrix should be equilibriated before factoring is done. "
						 "If 'bunch', matrix is equilibrated with Bunch's algorithm in the max norm. MC64 will only work if it is installed.");
=======
		" on the matrix. Choices are 'amd', 'rcm', and 'none'.");

DEFINE_string(equil, "bunch", "Decides if the matrix should be equilibriated before factoring is done. "
		"Options are 'bunch' and 'none'. If the option is 'bunch', the matrix is equilibrated "
		"with Bunch's algorithm in the max norm. The default is 'bunch'.");
>>>>>>> 9e523808

DEFINE_bool(inplace, false, "Decides if the matrix should be factored in place (faster and saves memory, "
		"at the cost of not being able to use the built-in solver).");

DEFINE_bool(save, true, "If yes, saves the factors (in matrix-market format) into a folder "
		"called output_matrices/ in the same directory as ldl_driver.");

#ifdef SYM_ILDL_DEBUG
DEFINE_bool(display, false, "If yes, outputs a human readable version of the factors onto"
		" standard out. Generates a large amount of output if the "
		"matrix is big.");
#endif

DEFINE_int32(max_iters, -1, "If >= 0 and supplied with a right hand side, SYM-ILDL will attempt "
		"to use the preconditioner generated with the chosen solver to "
		"solve the system. This parameter controls the max iterations of "
		"the solver (has no effect if choosing the full solve).");

DEFINE_string(solver, "sqmr", "The solver used if supplied a right-hand side. The "
		"solution will be written to output_matrices/ in matrix-market "
		"format. Choices are 'sqmr', 'minres', and 'full'");

DEFINE_double(solver_tol, 1e-6, "A tolerance for the iterative solver used. When the iterate x satisfies ||Ax-b||/||b|| < solver_tol, the solver is terminated. Has no effect when doing a full solve.");

DEFINE_string(rhs_file, "", "The filename of the right hand side (in matrix-market format).");

int main(int argc, char* argv[])
{
	std::string usage("Performs an incomplete LDL factorization of a given matrix.\n"
			"Sample usage:\n"
			"\t./ldl_driver -filename=test_matrices/testmat1.mtx "
			"-fill=2.0 -display=true -save=false\n"
			"Additionally, these flags can be loaded from a single file "
			"with the option -flagfile=[filename].");

	google::SetUsageMessage(usage);
	google::ParseCommandLineFlags(&argc, &argv, true);

	if (FLAGS_filename.empty()) {
		std::cerr << "No file specified! Type ./ldl_driver --help for a description of the program parameters." << std::endl;
		return 0;
	}

	symildl::solver<double> solv;
	solv.load(FLAGS_filename);

	//default reordering scheme is AMD
	solv.set_reorder_scheme(FLAGS_reordering.c_str());

	//default is equil on
	solv.set_equil(FLAGS_equil.c_str()); 

	//default solver is SQMR
	solv.set_solver(FLAGS_solver.c_str());
	if (FLAGS_max_iters > 0 || !FLAGS_rhs_file.empty()) {
		if (FLAGS_max_iters <= 0) {
			printf("Using SQMR (200 max iterations) as default solver since RHS was loaded.\n");
			FLAGS_max_iters = 200;
		}

		vector<double> rhs;
		if (!FLAGS_rhs_file.empty()) {
			symildl::read_vector(rhs, FLAGS_rhs_file);
		} else {
			// for testing purposes only
			rhs.resize(solv.A.n_cols(), 1);
		}

		if (rhs.size() != solv.A.n_cols()) {
			std::cout << "The right hand side dimensions do not match the dimensions of A." << std::endl;
			return 1;
		}
		solv.set_rhs(rhs);
	}

	solv.set_pivot(FLAGS_pivot.c_str());
	solv.set_inplace(FLAGS_inplace);
	solv.solve(FLAGS_fill, FLAGS_tol, FLAGS_pp_tol, FLAGS_max_iters, FLAGS_solver_tol);

	if (FLAGS_save) {
		solv.save();
	}

#ifdef SYM_ILDL_DEBUG
	if (FLAGS_display) {
		solv.display();
		std::cout << endl;
	}
#endif

	std::cout << "Factorization Complete. ";
	if (FLAGS_save) {
		std::cout << "All output written to /output_matrices directory.";
	}
	std::cout << std::endl;

	return 0;
}<|MERGE_RESOLUTION|>--- conflicted
+++ resolved
@@ -23,18 +23,11 @@
 		" during the factorization. Choices are 'rook' and 'bunch'. The default is 'rook'.");
 
 DEFINE_string(reordering, "amd", "Determines what sort of preordering will be used"
-<<<<<<< HEAD
-								 " on the matrix. Choices are 'amd', 'rcm', 'mc64', and 'none'. MC64 will only work if it is installed.");
-								 
-DEFINE_string(equil, "bunch", "Decides if the matrix should be equilibriated before factoring is done. "
-						 "If 'bunch', matrix is equilibrated with Bunch's algorithm in the max norm. MC64 will only work if it is installed.");
-=======
 		" on the matrix. Choices are 'amd', 'rcm', and 'none'.");
 
 DEFINE_string(equil, "bunch", "Decides if the matrix should be equilibriated before factoring is done. "
 		"Options are 'bunch' and 'none'. If the option is 'bunch', the matrix is equilibrated "
 		"with Bunch's algorithm in the max norm. The default is 'bunch'.");
->>>>>>> 9e523808
 
 DEFINE_bool(inplace, false, "Decides if the matrix should be factored in place (faster and saves memory, "
 		"at the cost of not being able to use the built-in solver).");
