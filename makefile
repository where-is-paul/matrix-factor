include make_defs.inc

SRCDIR := .
BUILDDIR := build
TARGET_SYM := ldl_driver
TARGET_SKEW := skew_ldl_driver
TARBALL := matrix_factor.tar
OUTPUT := output_matrices/out*

SRC_GFLAGS = $(addprefix include/gflags/, gflags gflags_nc gflags_completions gflags_reporting)
INC_GFLAGS = $(addprefix -I, include/gflags)

INC_SYM    = $(addprefix -I, source/)

<<<<<<< HEAD
INC_MC64 = $(addprefix -I, $(SRCDIR)/include/hsl_mc64)
LIB_MC64 = $(SRCDIR)/lib/libhsl_mc64.a

=======
>>>>>>> 5e69f57e
include/gflags/%.o: include/gflags/%.cc
	$(CC) -c $(DEBUG) $(CFLAGS) $(INC_GFLAGS) $< -o $@

%.o: %.cpp
<<<<<<< HEAD
	$(CC) -c $(DEBUG) $(CFLAGS) $(INC_GFLAGS) $(INC_MC64) $(INC_SYM) $< -o $@

$(TARGET_SYM): $(addsuffix .o, $(SRC_GFLAGS) $(TARGET_SYM)) $(LIB_MC64)
=======
	$(CC) -c $(DEBUG) $(CFLAGS) $(INC_GFLAGS) $(INC_SYM) $< -o $@

$(TARGET_SYM): $(addsuffix .o, $(SRC_GFLAGS) $(TARGET_SYM))
>>>>>>> 5e69f57e
	$(CC) $? -o $@ $(LINKFLAGS) 

matlab:
	cd matlab_files
	make

all: $(TARGET_SYM) matlab
	[[ -d output_matrices ]] || mkdir -p output_matrices

clean:
	$(RM) $(addsuffix .o, $(TARGET_SYM) $(SRC_GFLAGS))
	$(RM) -r $(TARGET_SYM) $(TARBALL) $(OUTPUT)

tar:
	tar cfv matrix_factor.tar ldl_driver.cpp skew_ldl_driver.cpp source

test:
	@cd matlab_files; make --no-print-directory test
	
.PHONY : clean tar test<|MERGE_RESOLUTION|>--- conflicted
+++ resolved
@@ -12,25 +12,16 @@
 
 INC_SYM    = $(addprefix -I, source/)
 
-<<<<<<< HEAD
 INC_MC64 = $(addprefix -I, $(SRCDIR)/include/hsl_mc64)
 LIB_MC64 = $(SRCDIR)/lib/libhsl_mc64.a
 
-=======
->>>>>>> 5e69f57e
 include/gflags/%.o: include/gflags/%.cc
 	$(CC) -c $(DEBUG) $(CFLAGS) $(INC_GFLAGS) $< -o $@
 
 %.o: %.cpp
-<<<<<<< HEAD
 	$(CC) -c $(DEBUG) $(CFLAGS) $(INC_GFLAGS) $(INC_MC64) $(INC_SYM) $< -o $@
 
 $(TARGET_SYM): $(addsuffix .o, $(SRC_GFLAGS) $(TARGET_SYM)) $(LIB_MC64)
-=======
-	$(CC) -c $(DEBUG) $(CFLAGS) $(INC_GFLAGS) $(INC_SYM) $< -o $@
-
-$(TARGET_SYM): $(addsuffix .o, $(SRC_GFLAGS) $(TARGET_SYM))
->>>>>>> 5e69f57e
 	$(CC) $? -o $@ $(LINKFLAGS) 
 
 matlab:
