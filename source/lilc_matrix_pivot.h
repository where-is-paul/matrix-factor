--- conflicted
+++ resolved
@@ -1,249 +1,245 @@
-using std::abs;
-
-/*!	There are four parts to this pivoting algorithm.
-	For A, due to storing only the lower half, there are three steps to performing a symmetric permutation:
-		-#	A(k, 1:k) must be swapped with A(r, 1:k) (row-row swap).
-		-#	A(k:r, k) must be swapped with A(r, k:r) (row-column swap).
-		-#	A(k:r, k) must be swapped with A(k:r, r) (column-column swap).
-    The steps above are implemented in the pivotA function.
-	
-	For L, since column k and r are not yet formed, there is only one step (a row permutation):
-		-#	L(k, 1:k) must be swapped with L(r, 1:k) (row-row swap).
-*/
-template <class el_type>
-inline void lilc_matrix<el_type> :: pivot(swap_struct<el_type> s, vector<bool>& in_set, lilc_matrix<el_type>& L, const int& k, const int& r) {	
-	//initialize temp variables
-	int i, j, idx, offset;
-
-	//----------pivot A ----------//
-	this->pivotA(s, in_set, k, r);
-	//--------end pivot A---------//
-	
-	//----------pivot L ----------//
-	s.swap_clear();
-    
-	// -------------------- (1) for L ------------------------//
-	//push back pointers to L(k, i)
-	for (idx_it it = L.list[k].begin(); it != L.list[k].end(); it++)
-	{
-		for (i = L.col_first[*it]; i < (int) L.m_idx[*it].size(); i++) {
-			if (L.m_idx[*it][i] == k) {
-				s.swapr.push_back(L.m_idx[*it].begin() + i);
-				break;
-			}
-		}
-	}
-	
-	//push back pointers to L(r, i)
-	for (idx_it it = L.list[r].begin(); it != L.list[r].end(); it++) {
-		for (i = L.col_first[*it]; i < (int) L.m_idx[*it].size(); i++) {
-<<<<<<< HEAD
-			if (*it == k) continue;
-			if (L.m_idx[*it][i] == r) {				
-=======
-			if (L.m_idx[*it][i] == r) {
->>>>>>> 7f8e5050
-				s.swapk.push_back(L.m_idx[*it].begin() + i);
-				break;
-			}
-		}
-	}
-	
-	//swap rows k and r
-	for (typename vector<idx_it>::iterator it = s.swapk.begin(); it != s.swapk.end(); it++) {
-		**it = k;
-	}
-	for (typename vector<idx_it>::iterator it = s.swapr.begin(); it != s.swapr.end(); it++) {
-		**it = r;
-	}
-
-	//row swap on row non-zero indices stored in L.list
-	L.list[k].swap(L.list[r]);
-
-	//--------end pivot L---------//
-}
-
-/*!	There are three parts to this pivoting algorithm.
-	For A, due to storing only the lower half, there are three steps to performing a symmetric permutation:
-		-#	A(k, 1:k) must be swapped with A(r, 1:k) (row-row swap).
-		-#	A(k:r, k) must be swapped with A(r, k:r) (row-column swap).
-		-#	A(k:r, k) must be swapped with A(k:r, r) (column-column swap).
-*/
-template <class el_type>
-inline void lilc_matrix<el_type> :: pivotA(swap_struct<el_type> s, vector<bool>& in_set, const int& k, const int& r) {
-	assert(k < r); // this algorithm implicitly assumes k < r
-	
-	//initialize temp variables
-	std::pair<idx_it, elt_it> its_k, its_r;
-	int i, j, idx, offset;
-	
-	//----------- clear out old variables from last pivot -------------- //
-	//for vectors of primitive types, clear is always constant time regardless of how many elements are in the container.
-	s.col_clear();
-	s.row_clear();
-	
-	//----------pivot A ----------//
-	s.swap_clear();
-	
-	//------------- row-row swap (1) for A -------------//
-	
-	//pushes column indices (which contain non-zero elements) of A(k, 1:k) onto row_r
-	for (idx_it it = list[k].begin(); it != list[k].begin() + row_first[k]; ++it) {
-		s.row_r.push_back(*it);
-	}
-	
-	//pushes column indices (which contain non-zero elements) of A(r, 1:k) onto row_k
-	for (idx_it it = list[r].begin(); it != list[r].begin() + row_first[r]; ++it) {
-		s.row_k.push_back(*it);
-	}
-	
-	//merge these two sets of indices together
-	s.all_swaps.assign(list[k].begin(), list[k].begin() + row_first[k]);
-	unordered_inplace_union(s.all_swaps, list[r].begin(), list[r].begin() + row_first[r], in_set);
-	
-	//do row swaps in A (i.e. swap A(k, 1:k) with A(r, 1:k))
-	for (idx_it it = s.all_swaps.begin(), end = s.all_swaps.end(); it != end; ++it) {
-		safe_swap(m_idx[*it], k, r);
-	}
-	s.all_swaps.clear();
-	
-	//----------------------------------------------------//
-	
-	
-	//---------------------- (2) and (3) for A --------------------------//
-	
-	//after sym. perm, a_rr will be swapped to a_kk, so we put a_rr as first
-	//elem of col k if its non-zero. this also means that we ensure the first
-	//elem of col k is the diagonal element if it exists.
-	el_type elem = coeff(r, r);
-	if (abs(elem) > eps){
-		s.col_k_nnzs.push_back(k);
-		s.col_k.push_back(elem);
-	}
-	
-	//same as above, put a_kk in new col r if it exists.
-	elem = coeff(k, k);
-	if (abs(elem) > eps){
-		s.col_r_nnzs.push_back(r);
-		s.col_r.push_back(elem);
-	}
-	
-	
-	//first[r] should have # of nnz of A(r, 0:k-1)
-	for (i = row_first[r]; i < (int) list[r].size(); i++) {
-		j = list[r][i];
-		assert(j >= k);
-		if (coeffRef(r, j, its_k)) {
-			if (j == k) {
-				s.col_k_nnzs.push_back(r); //A(r, k) is fixed upon permutation so its index stays r
-				s.row_r.push_back(k);
-			} else {
-				s.col_k_nnzs.push_back(j); //place A(r, j) (where k < j < r) into A(j, k)
-			}
-			s.col_k.push_back(*its_k.second);
-			
-			//delete A(r,j) from A.
-			*its_k.first = m_idx[j].back();
-			*its_k.second = m_x[j].back();
-			
-			m_idx[j].pop_back();
-			m_x[j].pop_back();
-		}
-	}
-
-	if (m_idx[r].size() > 0) {
-	
-		//place A(r:n, r) into A(r:n, k). since we already took care of A(r,r) above,
-		//we need to offset by 1 if necessary.
-        ensure_invariant(r, r, m_idx[r], false);
-		offset = (m_idx[r][0] == r ? 1 : 0);
-		std::copy(m_x[r].begin()+offset, m_x[r].end(), std::back_inserter(s.col_k));
-		std::copy(m_idx[r].begin()+offset, m_idx[r].end(), std::back_inserter(s.col_k_nnzs));
-
-		for (idx_it it = m_idx[r].begin() + offset; it != m_idx[r].end(); it++) {
-		
-			//for each non-zero row index in the rth column, find a pointer to it in list
-			//these pointers will be used to perform column swaps on list
-			for (i = row_first[*it]; i < (int) list[*it].size(); i++) {
-				if (list[*it][i] == r) {
-					s.swapk.push_back(list[*it].begin() + i);
-					break;
-				}
-			}
-		}
-	}
-
-	//swap A(k:r, k) with A(r, k:r)
-	if (m_idx[k].size() > 0) {
-		
-		//since we already took care of A(k,k), we need an offset of 1 if necessary
-        ensure_invariant(k, k, m_idx[k], false);
-		offset = (m_idx[k][0] == k ? 1 : 0);
-		for (i = offset; i < (int) m_idx[k].size(); i++) {
-			idx = m_idx[k][i];
-			
-			//if idx < r, we are in (2) (row-col swap) otherwise we are in (3) (col-col swap)
-			if (idx < r) {
-			
-				//swap A(i, k) with A(r, i) where k < i < r.
-				m_idx[idx].push_back(r);	
-				m_x[idx].push_back(m_x[k][i]);
-				
-				//we also have to ensure that list is updated by popping off old entries
-				//that were meant for the A(i, k)'s before they were swapped.
-				ensure_invariant(idx, k, list[idx], true);
-				std::swap(list[idx][row_first[idx]], list[idx][list[idx].size() - 1]);
-				list[idx].pop_back();
-				
-				//push back new elements on row_r
-				s.row_r.push_back(idx);
-				
-			} else if (idx > r) {
-			
-				//swap A(i, k) with A(i, r) where r < i.
-				s.col_r.push_back(m_x[k][i]);
-				s.col_r_nnzs.push_back(idx);
-				
-				//for each non-zero row index in the kth column, find a pointer to it in list
-				//these pointers will be used to perform column swaps on list
-				for (j = row_first[idx]; j < (int) list[idx].size(); j++) {
-					if (list[idx][j] == k) {
-						s.swapr.push_back(list[idx].begin() + j);
-						break;
-					}
-				}
-			}
-		}
-	}
-
-	//swap all A(i, k) with A(i, r) in list.
-	for (typename vector<idx_it>::iterator it = s.swapk.begin(); it != s.swapk.end(); it++) {
-		**it = k;
-	}
-	for (typename vector<idx_it>::iterator it = s.swapr.begin(); it != s.swapr.end(); it++) {
-		**it = r;
-	}
-
-	//add new entries for new col k into list
-	for (idx_it it = s.col_k_nnzs.begin(); it != s.col_k_nnzs.end(); it++) {
-		if ((*it > k) && (*it < r)) {
-			list[*it].push_back(k);
-		}
-	}
-	
-	//set the kth col
-	m_idx[k].swap(s.col_k_nnzs);
-	m_x[k].swap(s.col_k);
-	
-	//set the rth col
-	m_idx[r].swap(s.col_r_nnzs);
-	m_x[r].swap(s.col_r);
-	
-	//set the kth row and rth row
-	list[k].swap(s.row_k);
-	list[r].swap(s.row_r);
-
-	//row swaps for first
-	std::swap(row_first[k], row_first[r]);
-	//--------end pivot A---------//
-}
+using std::abs;
+
+/*!	There are four parts to this pivoting algorithm.
+	For A, due to storing only the lower half, there are three steps to performing a symmetric permutation:
+		-#	A(k, 1:k) must be swapped with A(r, 1:k) (row-row swap).
+		-#	A(k:r, k) must be swapped with A(r, k:r) (row-column swap).
+		-#	A(k:r, k) must be swapped with A(k:r, r) (column-column swap).
+    The steps above are implemented in the pivotA function.
+	
+	For L, since column k and r are not yet formed, there is only one step (a row permutation):
+		-#	L(k, 1:k) must be swapped with L(r, 1:k) (row-row swap).
+*/
+template <class el_type>
+inline void lilc_matrix<el_type> :: pivot(swap_struct<el_type> s, vector<bool>& in_set, lilc_matrix<el_type>& L, const int& k, const int& r) {	
+	//initialize temp variables
+	int i, j, idx, offset;
+
+	//----------pivot A ----------//
+	this->pivotA(s, in_set, k, r);
+	//--------end pivot A---------//
+	
+	//----------pivot L ----------//
+	s.swap_clear();
+    
+	// -------------------- (1) for L ------------------------//
+	//push back pointers to L(k, i)
+	for (idx_it it = L.list[k].begin(); it != L.list[k].end(); it++)
+	{
+		for (i = L.col_first[*it]; i < (int) L.m_idx[*it].size(); i++) {
+			if (L.m_idx[*it][i] == k) {
+				s.swapr.push_back(L.m_idx[*it].begin() + i);
+				break;
+			}
+		}
+	}
+	
+	//push back pointers to L(r, i)
+	for (idx_it it = L.list[r].begin(); it != L.list[r].end(); it++) {
+		for (i = L.col_first[*it]; i < (int) L.m_idx[*it].size(); i++) {
+			if (*it == k) continue;
+			if (L.m_idx[*it][i] == r) {				
+				s.swapk.push_back(L.m_idx[*it].begin() + i);
+				break;
+			}
+		}
+	}
+	
+	//swap rows k and r
+	for (typename vector<idx_it>::iterator it = s.swapk.begin(); it != s.swapk.end(); it++) {
+		**it = k;
+	}
+	for (typename vector<idx_it>::iterator it = s.swapr.begin(); it != s.swapr.end(); it++) {
+		**it = r;
+	}
+
+	//row swap on row non-zero indices stored in L.list
+	L.list[k].swap(L.list[r]);
+
+	//--------end pivot L---------//
+}
+
+/*!	There are three parts to this pivoting algorithm.
+	For A, due to storing only the lower half, there are three steps to performing a symmetric permutation:
+		-#	A(k, 1:k) must be swapped with A(r, 1:k) (row-row swap).
+		-#	A(k:r, k) must be swapped with A(r, k:r) (row-column swap).
+		-#	A(k:r, k) must be swapped with A(k:r, r) (column-column swap).
+*/
+template <class el_type>
+inline void lilc_matrix<el_type> :: pivotA(swap_struct<el_type> s, vector<bool>& in_set, const int& k, const int& r) {
+	assert(k < r); // this algorithm implicitly assumes k < r
+	
+	//initialize temp variables
+	std::pair<idx_it, elt_it> its_k, its_r;
+	int i, j, idx, offset;
+	
+	//----------- clear out old variables from last pivot -------------- //
+	//for vectors of primitive types, clear is always constant time regardless of how many elements are in the container.
+	s.col_clear();
+	s.row_clear();
+	
+	//----------pivot A ----------//
+	s.swap_clear();
+	
+	//------------- row-row swap (1) for A -------------//
+	
+	//pushes column indices (which contain non-zero elements) of A(k, 1:k) onto row_r
+	for (idx_it it = list[k].begin(); it != list[k].begin() + row_first[k]; ++it) {
+		s.row_r.push_back(*it);
+	}
+	
+	//pushes column indices (which contain non-zero elements) of A(r, 1:k) onto row_k
+	for (idx_it it = list[r].begin(); it != list[r].begin() + row_first[r]; ++it) {
+		s.row_k.push_back(*it);
+	}
+	
+	//merge these two sets of indices together
+	s.all_swaps.assign(list[k].begin(), list[k].begin() + row_first[k]);
+	unordered_inplace_union(s.all_swaps, list[r].begin(), list[r].begin() + row_first[r], in_set);
+	
+	//do row swaps in A (i.e. swap A(k, 1:k) with A(r, 1:k))
+	for (idx_it it = s.all_swaps.begin(), end = s.all_swaps.end(); it != end; ++it) {
+		safe_swap(m_idx[*it], k, r);
+	}
+	s.all_swaps.clear();
+	
+	//----------------------------------------------------//
+	
+	
+	//---------------------- (2) and (3) for A --------------------------//
+	
+	//after sym. perm, a_rr will be swapped to a_kk, so we put a_rr as first
+	//elem of col k if its non-zero. this also means that we ensure the first
+	//elem of col k is the diagonal element if it exists.
+	el_type elem = coeff(r, r);
+	if (abs(elem) > eps){
+		s.col_k_nnzs.push_back(k);
+		s.col_k.push_back(elem);
+	}
+	
+	//same as above, put a_kk in new col r if it exists.
+	elem = coeff(k, k);
+	if (abs(elem) > eps){
+		s.col_r_nnzs.push_back(r);
+		s.col_r.push_back(elem);
+	}
+	
+	
+	//first[r] should have # of nnz of A(r, 0:k-1)
+	for (i = row_first[r]; i < (int) list[r].size(); i++) {
+		j = list[r][i];
+		assert(j >= k);
+		if (coeffRef(r, j, its_k)) {
+			if (j == k) {
+				s.col_k_nnzs.push_back(r); //A(r, k) is fixed upon permutation so its index stays r
+				s.row_r.push_back(k);
+			} else {
+				s.col_k_nnzs.push_back(j); //place A(r, j) (where k < j < r) into A(j, k)
+			}
+			s.col_k.push_back(*its_k.second);
+			
+			//delete A(r,j) from A.
+			*its_k.first = m_idx[j].back();
+			*its_k.second = m_x[j].back();
+			
+			m_idx[j].pop_back();
+			m_x[j].pop_back();
+		}
+	}
+
+	if (m_idx[r].size() > 0) {
+	
+		//place A(r:n, r) into A(r:n, k). since we already took care of A(r,r) above,
+		//we need to offset by 1 if necessary.
+        ensure_invariant(r, r, m_idx[r], false);
+		offset = (m_idx[r][0] == r ? 1 : 0);
+		std::copy(m_x[r].begin()+offset, m_x[r].end(), std::back_inserter(s.col_k));
+		std::copy(m_idx[r].begin()+offset, m_idx[r].end(), std::back_inserter(s.col_k_nnzs));
+
+		for (idx_it it = m_idx[r].begin() + offset; it != m_idx[r].end(); it++) {
+		
+			//for each non-zero row index in the rth column, find a pointer to it in list
+			//these pointers will be used to perform column swaps on list
+			for (i = row_first[*it]; i < (int) list[*it].size(); i++) {
+				if (list[*it][i] == r) {
+					s.swapk.push_back(list[*it].begin() + i);
+					break;
+				}
+			}
+		}
+	}
+
+	//swap A(k:r, k) with A(r, k:r)
+	if (m_idx[k].size() > 0) {
+		
+		//since we already took care of A(k,k), we need an offset of 1 if necessary
+        ensure_invariant(k, k, m_idx[k], false);
+		offset = (m_idx[k][0] == k ? 1 : 0);
+		for (i = offset; i < (int) m_idx[k].size(); i++) {
+			idx = m_idx[k][i];
+			
+			//if idx < r, we are in (2) (row-col swap) otherwise we are in (3) (col-col swap)
+			if (idx < r) {
+			
+				//swap A(i, k) with A(r, i) where k < i < r.
+				m_idx[idx].push_back(r);	
+				m_x[idx].push_back(m_x[k][i]);
+				
+				//we also have to ensure that list is updated by popping off old entries
+				//that were meant for the A(i, k)'s before they were swapped.
+				ensure_invariant(idx, k, list[idx], true);
+				std::swap(list[idx][row_first[idx]], list[idx][list[idx].size() - 1]);
+				list[idx].pop_back();
+				
+				//push back new elements on row_r
+				s.row_r.push_back(idx);
+				
+			} else if (idx > r) {
+			
+				//swap A(i, k) with A(i, r) where r < i.
+				s.col_r.push_back(m_x[k][i]);
+				s.col_r_nnzs.push_back(idx);
+				
+				//for each non-zero row index in the kth column, find a pointer to it in list
+				//these pointers will be used to perform column swaps on list
+				for (j = row_first[idx]; j < (int) list[idx].size(); j++) {
+					if (list[idx][j] == k) {
+						s.swapr.push_back(list[idx].begin() + j);
+						break;
+					}
+				}
+			}
+		}
+	}
+
+	//swap all A(i, k) with A(i, r) in list.
+	for (typename vector<idx_it>::iterator it = s.swapk.begin(); it != s.swapk.end(); it++) {
+		**it = k;
+	}
+	for (typename vector<idx_it>::iterator it = s.swapr.begin(); it != s.swapr.end(); it++) {
+		**it = r;
+	}
+
+	//add new entries for new col k into list
+	for (idx_it it = s.col_k_nnzs.begin(); it != s.col_k_nnzs.end(); it++) {
+		if ((*it > k) && (*it < r)) {
+			list[*it].push_back(k);
+		}
+	}
+	
+	//set the kth col
+	m_idx[k].swap(s.col_k_nnzs);
+	m_x[k].swap(s.col_k);
+	
+	//set the rth col
+	m_idx[r].swap(s.col_r_nnzs);
+	m_x[r].swap(s.col_r);
+	
+	//set the kth row and rth row
+	list[k].swap(s.row_k);
+	list[r].swap(s.row_r);
+
+	//row swaps for first
+	std::swap(row_first[k], row_first[r]);
+	//--------end pivot A---------//
+}